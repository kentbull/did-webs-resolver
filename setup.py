#!/usr/bin/env python
# -*- encoding: utf-8 -*-
"""
$ python setup.py register sdist upload

First Time register project on pypi
https://pypi.org/manage/projects/


Pypi Release
$ pip3 install twine

$ python3 setup.py sdist
$ twine upload dist/keri-0.0.1.tar.gz

Create release git:
$ git tag -a v0.4.2 -m "bump version"
$ git push --tags
$ git checkout -b release_0.4.2
$ git push --set-upstream origin release_0.4.2
$ git checkout master

Best practices for setup.py and requirements.txt
https://caremad.io/posts/2013/07/setup-vs-requirement/
"""

from glob import glob
from os.path import basename
from os.path import splitext

from setuptools import find_packages, setup

setup(
    name='dkr',
    version='0.0.1',  # also change in src/did-keri-resolver/__init__.py
    license='Apache Software License 2.0',
    description='did:keri DID Method Resolver',
    long_description="did:keri DID Method Resolver.",
    author='Philip S. Feairheller',
    author_email='pfeairheller@gmail.com',
    url='https://github.com/WebOfTrust/kara',
    packages=find_packages('src'),
    package_dir={'': 'src'},
    py_modules=[splitext(basename(path))[0] for path in glob('src/*.py')],
    include_package_data=True,
    zip_safe=False,
    classifiers=[
        'Development Status :: 3 - Alpha',
        'Intended Audience :: Developers',
        'License :: OSI Approved :: Apache Software License',
        'Operating System :: Unix',
        'Operating System :: POSIX',
        'Operating System :: Microsoft :: Windows',
        'Programming Language :: Python :: 3.10',
        'Programming Language :: Python :: Implementation :: CPython',
        'Topic :: Utilities',
    ],
    project_urls={
        'Documentation': 'https://kara.readthedocs.io/',
        'Changelog': 'https://kara.readthedocs.io/en/latest/changelog.html',
        'Issue Tracker': 'https://github.com/WebOfTrust/kara/issues',
    },
    keywords=[
        # eg: 'keyword1', 'keyword2', 'keyword3',
    ],
    python_requires='>=3.10.4',
    install_requires=[
                        'lmdb>=1.3.0',
                        'pysodium>=0.7.12',
                        'blake3>=0.3.1',
                        'msgpack>=1.0.4',
                        'cbor2>=5.4.3',
                        'multidict>=6.0.2',
                        'ordered-set>=4.1.0',
                        'keri @ git+https://git@github.com/WebOfTrust/keripy.git',
                        'hio>=0.6.9',
                        'multicommand>=1.0.0',
                        'jsonschema>=4.17.0',
                        'falcon>=3.1.0',
                        'hjson>=3.0.2',
                        'PyYaml>=6.0',
                        'apispec>=6.0.0',
                        'mnemonic>=0.20',
                        'PrettyTable>=3.5.0',
                        'http_sfv>=0.9.8',
                        'cryptography>=39.0.2',
<<<<<<< HEAD
                        'requests>=2.28'
=======
                        'py-multibase>=1.0.3'
>>>>>>> 1c7b374f
    ],
    extras_require={
    },
    tests_require=[
        'coverage>=5.5',
        'pytest>=6.2.5',
    ],
    setup_requires=[
    ],
    entry_points={
        'console_scripts': [
            'dkr = dkr.app.cli.dkr:main',
        ]
    },
)<|MERGE_RESOLUTION|>--- conflicted
+++ resolved
@@ -84,11 +84,8 @@
                         'PrettyTable>=3.5.0',
                         'http_sfv>=0.9.8',
                         'cryptography>=39.0.2',
-<<<<<<< HEAD
-                        'requests>=2.28'
-=======
+                        'requests>=2.28',
                         'py-multibase>=1.0.3'
->>>>>>> 1c7b374f
     ],
     extras_require={
     },
